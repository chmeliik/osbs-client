--- conflicted
+++ resolved
@@ -271,13 +271,8 @@
             build_host=self.build_conf.get_build_host(),
             authoritative_registry=self.build_conf.get_authoritative_registry(),
             yum_repourls=yum_repourls,
-<<<<<<< HEAD
-            source_secret=self.build_conf.get_source_secret(),
+            pulp_secret=self.build_conf.get_pulp_secret(),
             use_auth=self.build_conf.get_builder_use_auth(),
-=======
-            pulp_secret=self.build_conf.get_pulp_secret(),
-            use_auth=self.build_conf.get_use_auth(),
->>>>>>> 5d6bfdb0
             pulp_registry=self.os_conf.get_pulp_registry(),
             nfs_server_path=self.os_conf.get_nfs_server_path(),
             nfs_dest_dir=self.build_conf.get_nfs_destination_dir(),
